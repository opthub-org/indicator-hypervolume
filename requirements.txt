--- conflicted
+++ resolved
@@ -1,9 +1,4 @@
 click ~= 7.0
-<<<<<<< HEAD
-importlib-metadata ~=2.0
+importlib-metadata ~=6.0
 jsonschema ~= 4.17
-=======
-importlib-metadata ~=6.0
-jsonschema ~= 3.0
->>>>>>> dd77b8f3
 PyYAML ~= 6.0