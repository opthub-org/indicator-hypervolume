--- conflicted
+++ resolved
@@ -151,10 +151,7 @@
     validate(solutions_scored, json.loads(solutions_scored_jsonschema))
     _logger.info('...Validated')
 
-<<<<<<< HEAD
     _logger.info('Filter feasible solutions...')
-=======
->>>>>>> ab06cd05
     ys = [s['objective'] for s in solutions_scored if feasible(s)]
     if feasible(solution_to_score):
         ys.append(solution_to_score['objective'])
@@ -208,13 +205,9 @@
 
 if __name__ == '__main__':
     try:
-<<<<<<< HEAD
         _logger.info('Start')
-        main(auto_envvar_prefix="HV")  # pylint: disable=no-value-for-parameter
+        main(auto_envvar_prefix="HV")  # pylint: disable=no-value-for-parameter,unexpected-keyword-arg
         _logger.info('Successfully finished')
-=======
-        main(auto_envvar_prefix="HV")  # pylint: disable=no-value-for-parameter,unexpected-keyword-arg
->>>>>>> ab06cd05
     except Exception as e:
         _logger.error(e)
         print(json.dumps({'score': None, 'error': str(e)}))